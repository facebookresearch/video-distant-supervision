# Copyright (c) Meta Platforms, Inc. and affiliates. All Rights Reserved.
# Copyright 2020 Ross Wightman
# Modified Model definition

import torch
import torch.nn as nn
from functools import partial
import math
import warnings
import torch.nn.functional as F
import numpy as np

from lib.models.vit_utils import IMAGENET_DEFAULT_MEAN, IMAGENET_DEFAULT_STD
from lib.models.helpers import load_pretrained
from lib.models.vit_utils import DropPath, to_2tuple, trunc_normal_

from .build import MODEL_REGISTRY
from torch import einsum
from einops import rearrange, reduce, repeat


def _cfg(url="", **kwargs):
    return {
        "url": url,
        "num_classes": 1000,
        "input_size": (3, 224, 224),
        "pool_size": None,
        "crop_pct": 0.9,
        "interpolation": "bicubic",
        "mean": IMAGENET_DEFAULT_MEAN,
        "std": IMAGENET_DEFAULT_STD,
        "first_conv": "patch_embed.proj",
        "classifier": "head",
        **kwargs,
    }


default_cfgs = {
    "vit_base_patch16_224": _cfg(
        url="https://github.com/rwightman/pytorch-image-models/releases/download/v0.1-vitjx/jx_vit_base_p16_224-80ecf9dd.pth",
        mean=(0.5, 0.5, 0.5),
        std=(0.5, 0.5, 0.5),
    ),
}


class Mlp(nn.Module):
    def __init__(
        self,
        in_features,
        hidden_features=None,
        out_features=None,
        act_layer=nn.GELU,
        drop=0.0,
    ):
        super().__init__()
        out_features = out_features or in_features
        hidden_features = hidden_features or in_features
        self.fc1 = nn.Linear(in_features, hidden_features)
        self.act = act_layer()
        self.fc2 = nn.Linear(hidden_features, out_features)
        self.drop = nn.Dropout(drop)

    def forward(self, x):
        x = self.fc1(x)
        x = self.act(x)
        x = self.drop(x)
        x = self.fc2(x)
        x = self.drop(x)
        return x


class Attention(nn.Module):
    def __init__(
        self,
        dim,
        num_heads=8,
        qkv_bias=False,
        qk_scale=None,
        attn_drop=0.0,
        proj_drop=0.0,
        with_qkv=True,
    ):
        super().__init__()
        self.num_heads = num_heads
        head_dim = dim // num_heads
        self.scale = qk_scale or head_dim**-0.5
        self.with_qkv = with_qkv
        if self.with_qkv:
            self.qkv = nn.Linear(dim, dim * 3, bias=qkv_bias)
            self.proj = nn.Linear(dim, dim)
            self.proj_drop = nn.Dropout(proj_drop)
        self.attn_drop = nn.Dropout(attn_drop)

    def forward(self, x):
        B, N, C = x.shape
        if self.with_qkv:
            qkv = (
                self.qkv(x)
                .reshape(B, N, 3, self.num_heads, C // self.num_heads)
                .permute(2, 0, 3, 1, 4)
            )
            q, k, v = qkv[0], qkv[1], qkv[2]
        else:
            qkv = x.reshape(B, N, self.num_heads, C // self.num_heads).permute(
                0, 2, 1, 3
            )
            q, k, v = qkv, qkv, qkv

        attn = (q @ k.transpose(-2, -1)) * self.scale
        attn = attn.softmax(dim=-1)
        attn = self.attn_drop(attn)

        x = (attn @ v).transpose(1, 2).reshape(B, N, C)
        if self.with_qkv:
            x = self.proj(x)
            x = self.proj_drop(x)
        return x


class Block(nn.Module):
    def __init__(
        self,
        dim,
        num_heads,
        mlp_ratio=4.0,
        qkv_bias=False,
        qk_scale=None,
        drop=0.0,
        attn_drop=0.0,
        drop_path=0.1,
        act_layer=nn.GELU,
        norm_layer=nn.LayerNorm,
        attention_type="divided_space_time",
    ):
        super().__init__()
        self.attention_type = attention_type
        assert attention_type in [
            "divided_space_time",
            "space_only",
            "joint_space_time",
        ]

        self.norm1 = norm_layer(dim)
        self.attn = Attention(
            dim,
            num_heads=num_heads,
            qkv_bias=qkv_bias,
            qk_scale=qk_scale,
            attn_drop=attn_drop,
            proj_drop=drop,
        )

        ## Temporal Attention Parameters
        if self.attention_type == "divided_space_time":
            self.temporal_norm1 = norm_layer(dim)
            self.temporal_attn = Attention(
                dim,
                num_heads=num_heads,
                qkv_bias=qkv_bias,
                qk_scale=qk_scale,
                attn_drop=attn_drop,
                proj_drop=drop,
            )
            self.temporal_fc = nn.Linear(dim, dim)

        ## drop path
        self.drop_path = DropPath(drop_path) if drop_path > 0.0 else nn.Identity()
        self.norm2 = norm_layer(dim)
        mlp_hidden_dim = int(dim * mlp_ratio)
        self.mlp = Mlp(
            in_features=dim,
            hidden_features=mlp_hidden_dim,
            act_layer=act_layer,
            drop=drop,
        )

    def forward(self, x, B, T, W):
        num_spatial_tokens = (x.size(1) - 1) // T
        H = num_spatial_tokens // W

        if self.attention_type in ["space_only", "joint_space_time"]:
            x = x + self.drop_path(self.attn(self.norm1(x)))
            x = x + self.drop_path(self.mlp(self.norm2(x)))
            return x
        elif self.attention_type == "divided_space_time":
            ## Temporal
            xt = x[:, 1:, :]
            xt = rearrange(xt, "b (h w t) m -> (b h w) t m", b=B, h=H, w=W, t=T)
            res_temporal = self.drop_path(self.temporal_attn(self.temporal_norm1(xt)))
            res_temporal = rearrange(
                res_temporal, "(b h w) t m -> b (h w t) m", b=B, h=H, w=W, t=T
            )
            res_temporal = self.temporal_fc(res_temporal)
            xt = x[:, 1:, :] + res_temporal

            ## Spatial
            init_cls_token = x[:, 0, :].unsqueeze(1)
            cls_token = init_cls_token.repeat(1, T, 1)
            cls_token = rearrange(cls_token, "b t m -> (b t) m", b=B, t=T).unsqueeze(1)
            xs = xt
            xs = rearrange(xs, "b (h w t) m -> (b t) (h w) m", b=B, h=H, w=W, t=T)
            xs = torch.cat((cls_token, xs), 1)
            res_spatial = self.drop_path(self.attn(self.norm1(xs)))

            ### Taking care of CLS token
            cls_token = res_spatial[:, 0, :]
            cls_token = rearrange(cls_token, "(b t) m -> b t m", b=B, t=T)
            cls_token = torch.mean(cls_token, 1, True)  ## averaging for every frame
            res_spatial = res_spatial[:, 1:, :]
            res_spatial = rearrange(
                res_spatial, "(b t) (h w) m -> b (h w t) m", b=B, h=H, w=W, t=T
            )
            res = res_spatial
            x = xt

            ## Mlp
            x = torch.cat((init_cls_token, x), 1) + torch.cat((cls_token, res), 1)
            x = x + self.drop_path(self.mlp(self.norm2(x)))
            return x


class PatchEmbed(nn.Module):
    """Image to Patch Embedding"""

    def __init__(self, img_size=224, patch_size=16, in_chans=3, embed_dim=768):
        super().__init__()
        img_size = to_2tuple(img_size)
        patch_size = to_2tuple(patch_size)
        num_patches = (img_size[1] // patch_size[1]) * (img_size[0] // patch_size[0])
        self.img_size = img_size
        self.patch_size = patch_size
        self.num_patches = num_patches

        self.proj = nn.Conv2d(
            in_chans, embed_dim, kernel_size=patch_size, stride=patch_size
        )

    def forward(self, x):
        B, C, T, H, W = x.shape
        x = rearrange(x, "b c t h w -> (b t) c h w")
        x = self.proj(x)
        W = x.size(-1)
        x = x.flatten(2).transpose(1, 2)
        return x, T, W


class VisionTransformer(nn.Module):
    """Vision Transformer"""

    def __init__(
        self,
        img_size=224,
        patch_size=16,
        in_chans=3,
        num_classes=1000,
        embed_dim=768,
        depth=12,
        num_heads=12,
        mlp_ratio=4.0,
        qkv_bias=False,
        qk_scale=None,
        drop_rate=0.0,
        attn_drop_rate=0.0,
        drop_path_rate=0.1,
        hybrid_backbone=None,
        norm_layer=nn.LayerNorm,
        num_frames=8,
        attention_type="divided_space_time",
        dropout=0.0,
        label_emb="",
        mlp=0,
        text_model="",
        lp=False,
        num_seg=0,
        extra_tr="",
        normp=False,
        drope=0.0,
        cfg=None,
    ):
        super().__init__()
        self.attention_type = attention_type
        self.depth = depth
        self.dropout = nn.Dropout(dropout)
        self.num_classes = num_classes
        self.num_features = (
            self.embed_dim
        ) = embed_dim  # num_features for consistency with other models
        self.patch_embed = PatchEmbed(
            img_size=img_size,
            patch_size=patch_size,
            in_chans=in_chans,
            embed_dim=embed_dim,
        )
        num_patches = self.patch_embed.num_patches
        self.act = nn.Softmax(dim=1)

        ## Positional Embeddings
        self.cls_token = nn.Parameter(torch.zeros(1, 1, embed_dim))
        self.pos_embed = nn.Parameter(torch.zeros(1, num_patches + 1, embed_dim))
        self.pos_drop = nn.Dropout(p=drop_rate)
        if self.attention_type != "space_only":
            self.time_embed = nn.Parameter(torch.zeros(1, num_frames, embed_dim))
            self.time_drop = nn.Dropout(p=drop_rate)

        ## Attention Blocks
        dpr = [
            x.item() for x in torch.linspace(0, drop_path_rate, self.depth)
        ]  # stochastic depth decay rule
        self.blocks = nn.ModuleList(
            [
                Block(
                    dim=embed_dim,
                    num_heads=num_heads,
                    mlp_ratio=mlp_ratio,
                    qkv_bias=qkv_bias,
                    qk_scale=qk_scale,
                    drop=drop_rate,
                    attn_drop=attn_drop_rate,
                    drop_path=dpr[i],
                    norm_layer=norm_layer,
                    attention_type=self.attention_type,
                )
                for i in range(self.depth)
            ]
        )
        self.norm = norm_layer(embed_dim)

        # Classifier head
        self.mlp = mlp
        self.label = label_emb
        if not label_emb == "" and text_model == "":
            self.label_emb = torch.load(label_emb)
            self.head = (
                nn.Linear(embed_dim, self.label_emb.shape[1])
                if num_classes > 0
                else nn.Identity()
            )
            if mlp == 3:
                self.text_mlp = nn.Sequential(
                    nn.Linear(self.label_emb.shape[1], self.label_emb.shape[1]),
                    nn.ReLU(),
                    nn.Linear(self.label_emb.shape[1], self.label_emb.shape[1]),
                    nn.ReLU(),
                    nn.Linear(self.label_emb.shape[1], self.label_emb.shape[1]),
                )
                self.apply(self._init_weights)
            else:
                self.apply(self._init_weights)
                self.head2 = nn.Linear(num_classes, self.label_emb.shape[0], bias=False)
                self.head2.weight = nn.Parameter(torch.load(label_emb))
        elif not label_emb == "" and not text_model == "":
            self.head = (
                nn.Linear(embed_dim, num_classes) if num_classes > 0 else nn.Identity()
            )
            self.apply(self._init_weights)
            self.label_emb = torch.load(label_emb)
        else:
            self.label_emb = False
            self.head = (
                nn.Linear(embed_dim, num_classes) if num_classes > 0 else nn.Identity()
            )
            self.apply(self._init_weights)
        self.text = text_model
        if num_classes == 10588:
<<<<<<< HEAD
            self.step2task = torch.load("./data/step_to_task.pth").transpose(0, 1)
        if text_model == "paraphrase-mpnet-base-v2" and not len(cfg.TRAIN.TEXT_EMB) > 1:
            if not (not label_emb == "" and not text_model == ""):
=======
            self.step2task = torch.load("/data/home/medhini/video-distant-supervision/data/step_to_task.pth").transpose(0,1)
        if text_model=='paraphrase-mpnet-base-v2' and not len(cfg.TRAIN.TEXT_EMB) > 1:
            if not (not label_emb == '' and not text_model==''):
>>>>>>> e618e68d
                self.head = nn.Linear(embed_dim, 768)
            if lp:
                self.text_lp = nn.Linear(768, 768)

            self.apply(self._init_weights)
            from sentence_transformers import SentenceTransformer

            self.text_model = SentenceTransformer("paraphrase-mpnet-base-v2")
            if lp:
                self.text_model[0].auto_model.pooler.activation = nn.Identity()
            self.lp = lp

        if "-space" in extra_tr and num_seg > 0:
            self.extra_tr = int(extra_tr[0])
            if hasattr(cfg.MODEL, "RET_HEAD") and cfg.MODEL.RET_HEAD > 0:
                self.num_seg = num_seg
                self.ret = cfg.MODEL.RET_HEAD
                self.drope = nn.Dropout(drope)
                self.head = nn.Linear(embed_dim, cfg.MODEL.PRE_CLASSES)
                if extra_tr[0] == "1":
                    self.head_tr = nn.ModuleList(
                        [
                            Block(
                                dim=embed_dim,
                                num_heads=num_heads,
                                mlp_ratio=mlp_ratio,
                                qkv_bias=qkv_bias,
                                qk_scale=qk_scale,
                                drop=drope,
                                attn_drop=attn_drop_rate,
                                drop_path=dpr[-1],
                                norm_layer=norm_layer,
                                attention_type="space_only",
                            ),
                            norm_layer(embed_dim),
                        ]
                    )
                else:
                    self.head_tr = nn.ModuleList(
                        [
                            nn.ModuleList(
                                [
                                    Block(
                                        dim=embed_dim,
                                        num_heads=num_heads,
                                        mlp_ratio=mlp_ratio,
                                        qkv_bias=qkv_bias,
                                        qk_scale=qk_scale,
                                        drop=drope,
                                        attn_drop=attn_drop_rate,
                                        drop_path=dpr[-(int(extra_tr[0]) - i)],
                                        norm_layer=norm_layer,
                                        attention_type="space_only",
                                    )
                                    for i in range(int(extra_tr[0]))
                                ]
                            ),
                            norm_layer(embed_dim),
                        ]
                    )
                self.head_cls = nn.Linear(embed_dim, num_classes)
                self.apply(self._init_weights)
                print("ret head drop path rate", dpr[-1])
                if "next" in cfg.DATA.PATH_TO_DATA_DIR:
                    self.next = True
                if hasattr(cfg.MODEL, "RET_POS") and cfg.MODEL.RET_POS:
                    self.head_ret_pos_embed = nn.Parameter(
                        torch.zeros(1, num_seg * self.ret, embed_dim)
                    )
                    if hasattr(cfg.MODEL, "RET_POS_MUL") and cfg.MODEL.RET_POS_MUL:
                        self.ret_pos_mul = True
                    else:
                        self.ret_pos_mul = False
            else:
                self.num_seg = num_seg
                self.drope = nn.Dropout(drope)
                if extra_tr[0] == "1":
                    self.head = nn.ModuleList(
                        [
                            Block(
                                dim=embed_dim,
                                num_heads=num_heads,
                                mlp_ratio=mlp_ratio,
                                qkv_bias=qkv_bias,
                                qk_scale=qk_scale,
                                drop=drope,
                                attn_drop=attn_drop_rate,
                                drop_path=dpr[-1],
                                norm_layer=norm_layer,
                                attention_type="space_only",
                            ),
                            norm_layer(embed_dim),
                        ]
                    )
                else:
                    self.head = nn.ModuleList(
                        [
                            nn.ModuleList(
                                [
                                    Block(
                                        dim=embed_dim,
                                        num_heads=num_heads,
                                        mlp_ratio=mlp_ratio,
                                        qkv_bias=qkv_bias,
                                        qk_scale=qk_scale,
                                        drop=drope,
                                        attn_drop=attn_drop_rate,
                                        drop_path=dpr[-(int(extra_tr[0]) - i)],
                                        norm_layer=norm_layer,
                                        attention_type="space_only",
                                    )
                                    for i in range(int(extra_tr[0]))
                                ]
                            ),
                            norm_layer(embed_dim),
                        ]
                    )
                self.head_cls = nn.Linear(embed_dim, num_classes)
                self.apply(self._init_weights)
<<<<<<< HEAD
                print("drop path rate", dpr[-1])
            if cfg.MODEL.EXTRA_POS:
                self.head_pos_embed = nn.Parameter(torch.zeros(1, num_seg, embed_dim))

        if cfg.TRAIN.DATASET == "Epickitchens":
=======
                print('drop path rate', dpr[-1])
            self.apply_head_cls_to_all_tokens = cfg.MODEL.APPLY_HEAD_CLS_TO_ALL_TOKENS
            if cfg.MODEL.EXTRA_POS:
                self.head_pos_embed = nn.Parameter(torch.zeros(1, num_seg, embed_dim))
            if cfg.MODEL.MASK_RATIO > 0:
                self.mask_token = nn.Parameter(torch.zeros(embed_dim))
                trunc_normal_(self.mask_token, std=.02)
            
            
        if  cfg.TRAIN.DATASET == 'Epickitchens':
>>>>>>> e618e68d
            self.head_n = nn.Linear(embed_dim, 300)
            self.head_v = nn.Linear(embed_dim, 97)

        trunc_normal_(self.pos_embed, std=0.02)
        trunc_normal_(self.cls_token, std=0.02)

        ## initialization of temporal attention weights
        if self.attention_type == "divided_space_time":
            i = 0
            for m in self.blocks.modules():
                m_str = str(m)
                if "Block" in m_str:
                    if i > 0:
                        nn.init.constant_(m.temporal_fc.weight, 0)
                        nn.init.constant_(m.temporal_fc.bias, 0)
                    i += 1

    def _init_weights(self, m):
        if isinstance(m, nn.Linear):
            trunc_normal_(m.weight, std=0.02)
            if isinstance(m, nn.Linear) and m.bias is not None:
                nn.init.constant_(m.bias, 0)
        elif isinstance(m, nn.LayerNorm):
            nn.init.constant_(m.bias, 0)
            nn.init.constant_(m.weight, 1.0)

    @torch.jit.ignore
    def no_weight_decay(self):
        return {
            "pos_embed",
            "cls_token",
            "time_embed",
            "head_pos_embed",
            "head_ret_pos_embed",
        }

    def get_classifier(self):
        return self.head

    def reset_classifier(self, num_classes, global_pool=""):
        self.num_classes = num_classes
        self.head = (
            nn.Linear(self.embed_dim, num_classes) if num_classes > 0 else nn.Identity()
        )

    def forward_features(self, x, cls=True):
        B = x.shape[0]
        x, T, W = self.patch_embed(x)
        cls_tokens = self.cls_token.expand(x.size(0), -1, -1)
        x = torch.cat((cls_tokens, x), dim=1)

        ## resizing the positional embeddings in case they don't match the input at inference
        if x.size(1) != self.pos_embed.size(1):
            pos_embed = self.pos_embed
            cls_pos_embed = pos_embed[0, 0, :].unsqueeze(0).unsqueeze(1)
            other_pos_embed = pos_embed[0, 1:, :].unsqueeze(0).transpose(1, 2)
            P = int(other_pos_embed.size(2) ** 0.5)
            H = x.size(1) // W
            other_pos_embed = other_pos_embed.reshape(1, x.size(2), P, P)
            new_pos_embed = F.interpolate(other_pos_embed, size=(H, W), mode="nearest")
            new_pos_embed = new_pos_embed.flatten(2)
            new_pos_embed = new_pos_embed.transpose(1, 2)
            new_pos_embed = torch.cat((cls_pos_embed, new_pos_embed), 1)
            x = x + new_pos_embed
        else:
            x = x + self.pos_embed
        x = self.pos_drop(x)

        ## Time Embeddings
        if self.attention_type != "space_only":
            cls_tokens = x[:B, 0, :].unsqueeze(1)
            x = x[:, 1:]
            x = rearrange(x, "(b t) n m -> (b n) t m", b=B, t=T)
            ## Resizing time embeddings in case they don't match
            if T != self.time_embed.size(1):
                time_embed = self.time_embed.transpose(1, 2)
                new_time_embed = F.interpolate(time_embed, size=(T), mode="nearest")
                new_time_embed = new_time_embed.transpose(1, 2)
                x = x + new_time_embed
            else:
                x = x + self.time_embed
            x = self.time_drop(x)
            x = rearrange(x, "(b n) t m -> b (n t) m", b=B, t=T)
            x = torch.cat((cls_tokens, x), dim=1)

        ## Attention blocks
        for blk in self.blocks:
            x = blk(x, B, T, W)

        ### Predictions for space-only baseline
        if self.attention_type == "space_only":
            x = rearrange(x, "(b t) n m -> b t n m", b=B, t=T)
            x = torch.mean(x, 1)  # averaging predictions for every frame

        x = self.norm(x)
        if cls:
            return x[:, 0]
        else:
            return x

<<<<<<< HEAD
    def forward(self, x):
        if len(self.text) > 0 and (
            (hasattr(self, "step2task") and self.training)
            or not hasattr(self, "step2task")
        ):
=======
    def forward(self, x, seg_mask=None):
        if len(self.text) > 0 and( (hasattr(self, 'step2task') and self.training) or not hasattr(self, 'step2task')):
>>>>>>> e618e68d
            x, text = x
        if hasattr(self, "num_seg") and self.num_seg > 0:
            x = rearrange(
                x,
                "b c (m t) h w -> (b m) c t h w",
                m=self.num_seg,
                t=x.shape[2] // self.num_seg,
            )

        x = self.forward_features(x)
<<<<<<< HEAD

        if hasattr(self, "num_seg") and self.num_seg > 0:
            if hasattr(self, "ret") and self.ret > 0:
                ts = self.head(x)

            if hasattr(self, "head_pos_embed"):
                x = x.view(x.shape[0] // self.num_seg, -1, 768) + self.head_pos_embed
            if hasattr(self, "drope"):
=======
        
        if hasattr(self, 'num_seg') and self.num_seg>0:
                        
            if hasattr(self, 'ret') and self.ret > 0: 
                ts = self.head(x)

            if seg_mask is not None:
                x = rearrange(x, '(b m) e -> b m e', m=self.num_seg, e=768)
                # Where seg_mask == 0, replace with mask_token
                x[~seg_mask.bool()] = self.mask_token
                x = rearrange(x, 'b m e -> (b m) e')

            if hasattr(self, 'head_pos_embed'):
                x = x.view(x.shape[0]//self.num_seg, -1, 768) + self.head_pos_embed
            if hasattr(self, 'drope'):
>>>>>>> e618e68d
                x = self.drope(x)
            if hasattr(self, "ret") and self.ret > 0:
                if self.training:
                    video_f = F.gumbel_softmax(ts, dim=1, tau=0.5)
                else:
                    video_f = F.softmax(ts, dim=1)
                if hasattr(self, "next") and self.next:
                    step_emb = F.embedding(
                        (video_f.topk(k=self.ret, dim=1)[1] + 1).clip(
                            max=video_f.shape[-1] - 1
                        ),
                        weight=self.head.weight,
                    )
                else:
                    step_emb = F.embedding(
                        video_f.topk(k=self.ret, dim=1)[1], weight=self.head.weight
                    )
                num_s = step_emb.shape[0]
                if hasattr(self, "head_ret_pos_embed"):
                    if hasattr(self, "ret_pos_mul") and self.ret_pos_mul:
                        step_emb = (
                            step_emb.view(step_emb.shape[0] // self.num_seg, -1, 768)
                            * self.head_ret_pos_embed
                        )
                    else:
                        step_emb = (
                            step_emb.view(step_emb.shape[0] // self.num_seg, -1, 768)
                            + self.head_ret_pos_embed
                        )
                x = torch.cat(
                    (
                        x.view(-1, self.num_seg, 768),
                        step_emb.view(num_s // self.num_seg, -1, 768),
                    ),
                    1,
                )
                if self.extra_tr == 1:
                    x = self.head_tr[0](x, x.shape[0], self.num_seg * (1 + self.ret), 1)
                else:
                    for i in range(self.extra_tr):
<<<<<<< HEAD
                        x = self.head_tr[0][i](
                            x, x.shape[0], self.num_seg * (1 + self.ret), 1
                        )
                x = self.head_tr[1](x[:, 0, :])
=======
                        x = self.head_tr[0][i](x, x.shape[0],self.num_seg*(1+self.ret),1)
                if self.apply_head_cls_to_all_tokens:
                    x = self.head_tr[1](x)
                else:
                    x = self.head_tr[1](x[:,0,:])
>>>>>>> e618e68d
                x = self.head_cls(x)
            else:
                if self.extra_tr == 1:
                    x = self.head[0](
                        x.view(-1, self.num_seg, 768), x.shape[0], self.num_seg, 1
                    )
                else:
                    for i in range(self.extra_tr):
<<<<<<< HEAD
                        x = self.head[0][i](
                            x.view(-1, self.num_seg, 768), x.shape[0], self.num_seg, 1
                        )
                x = self.head[1](x[:, 0, :])
=======
                        x = self.head[0][i](x.view(-1, self.num_seg, 768), x.shape[0],self.num_seg,1)
                if self.apply_head_cls_to_all_tokens:
                    x= self.head[1](x)
                else:
                    x = self.head[1](x[:,0,:])
>>>>>>> e618e68d
                x = self.head_cls(x)
        elif hasattr(self, "head_n"):
            v = self.head_v(x)
            n = self.head_n(x)
            if not self.training:
                v = self.act(v)
                n = self.act(n)
            return (v, n)
        else:
            x = self.head(x)

        if (
            isinstance(self.label_emb, torch.Tensor)
            and len(self.text) > 0
            and self.training
        ):
            if hasattr(self, "text_model"):
                text_emb = self.text_model(text)["sentence_embedding"]
                text_pred = F.linear(
                    F.normalize(text_emb, 1) * 4.5,
                    F.normalize(self.label_emb.to(x.device), 1) * 4.5,
                )
                return x, text_pred
            else:
                return x, None

        if isinstance(self.label_emb, torch.Tensor) and not len(self.text) > 0:
            if self.mlp:
                text = self.text_mlp(self.label_emb.cuda())
                x = F.linear(x, weight=text)

            else:
                x = self.head2(x)
        if len(self.text) > 0 and not isinstance(self.label_emb, torch.Tensor):
            if not type(self.text_model) == type(" "):
                text_emb = self.text_model(text)["sentence_embedding"]
            else:
                text_emb = text
            if hasattr(self, "text_lp") and self.lp:
                text_emb = self.text_lp(text_emb)
            return (x, text_emb)
        if not self.training:
            x = self.act(x)
        if hasattr(self, "step2task"):
            x = (
                x.unsqueeze(1)
                * (x.unsqueeze(1) == x.topk(k=5, dim=1)[0].unsqueeze(2)).float()
            ).sum(1)
            x = x / x.sum(1, keepdim=True)
            x = F.linear(x, self.step2task.to(x.device))
        if len(x.size()) == 3:
            x = rearrange(x, "b t c -> b (t c)")
        return x


def _conv_filter(state_dict, patch_size=16):
    """convert patch embedding weight from manual patchify + linear proj to conv"""
    out_dict = {}
    for k, v in state_dict.items():
        if "patch_embed.proj.weight" in k:
            if v.shape[-1] != patch_size:
                patch_size = v.shape[-1]
            v = v.reshape((v.shape[0], 3, patch_size, patch_size))
        out_dict[k] = v
    return out_dict


class PositionalEncoding(nn.Module):
    def __init__(self, d_model, dropout=0.1, max_len=5000):
        super(PositionalEncoding, self).__init__()
        self.dropout = nn.Dropout(p=dropout)

        pe = torch.zeros(max_len, d_model)
        position = torch.arange(0, max_len, dtype=torch.float).unsqueeze(1)
        div_term = torch.exp(
            torch.arange(0, d_model, 2).float() * (-math.log(10000.0) / d_model)
        )
        pe[:, 0::2] = torch.sin(position * div_term)
        pe[:, 1::2] = torch.cos(position * div_term)
        pe = pe.unsqueeze(0).transpose(0, 1)
        self.register_buffer("pe", pe)

    def forward(self, x):
        x = x + self.pe[: x.size(0), :]
        return self.dropout(x)


@MODEL_REGISTRY.register()
class vit_base_patch16_224(nn.Module):
    def __init__(self, cfg, **kwargs):
        super(vit_base_patch16_224, self).__init__()
        self.pretrained = cfg.MODEL.PRETRAINED
        patch_size = 16
        mlp = cfg.MODEL.MLP
        emb = cfg.TRAIN.LABEL_EMB
        lp = cfg.MODEL.TEXT_LP
        num_seg = cfg.MODEL.NUM_SEG
        extra = cfg.MODEL.EXTRA_TR
        drope = cfg.MODEL.DROP_E
        dpr = cfg.MODEL.DROP_PATH
        self.model = VisionTransformer(
            img_size=cfg.DATA.TRAIN_CROP_SIZE,
            num_classes=cfg.MODEL.NUM_CLASSES,
            patch_size=patch_size,
            embed_dim=768,
            depth=12,
            num_heads=12,
            mlp_ratio=4,
            qkv_bias=True,
            norm_layer=partial(nn.LayerNorm, eps=1e-6),
            drop_rate=0.0,
            attn_drop_rate=0.0,
            drop_path_rate=dpr,
            num_frames=cfg.DATA.NUM_FRAMES,
            attention_type=cfg.TIMESFORMER.ATTENTION_TYPE,
            label_emb=emb,
            mlp=mlp,
            text_model=cfg.MODEL.TEXT_MODEL,
            lp=lp,
            num_seg=num_seg,
            extra_tr=extra,
            drope=drope,
            cfg=cfg,
            **kwargs
        )

        self.attention_type = cfg.TIMESFORMER.ATTENTION_TYPE
        self.model.default_cfg = default_cfgs["vit_base_patch16_224"]
        self.num_patches = (cfg.DATA.TRAIN_CROP_SIZE // patch_size) * (
            cfg.DATA.TRAIN_CROP_SIZE // patch_size
        )
        pretrained_model = cfg.TIMESFORMER.PRETRAINED_MODEL
        if self.pretrained:
            load_pretrained(
                self.model,
                num_classes=self.model.num_classes,
                in_chans=kwargs.get("in_chans", 3),
                filter_fn=_conv_filter,
                img_size=cfg.DATA.TRAIN_CROP_SIZE,
                num_patches=self.num_patches,
                attention_type=self.attention_type,
                pretrained_model=pretrained_model,
                num_frames=cfg.DATA.NUM_FRAMES,
                pre_num=cfg.MODEL.PRE_CLASSES,
            )
        else:
            print("not loading any pretrained weights!")

        # self.pos_enc = PositionalEncoding(768, 0.2)
        encoder_layers = nn.TransformerEncoderLayer(
            d_model=768,
            nhead=6,
            dropout=0.2,
        )
        self.transformer_encoder = nn.TransformerEncoder(encoder_layers, num_layers=2)
        self.fc1 = nn.Linear(768, 64)
        self.fc2 = nn.Linear(64, 2)

<<<<<<< HEAD
    def forward(self, x):
        x = self.model(x)
        print(x[0].shape)
        # x = self.pos_enc(x)
        x[0] = self.transformer_encoder(x[0])
        x = self.fc1(x)
        x = self.fc2(x)
=======
    def forward(self, x, seg_mask=None):
        x = self.model(x, seg_mask=seg_mask)
        return x
>>>>>>> e618e68d

        return x<|MERGE_RESOLUTION|>--- conflicted
+++ resolved
@@ -363,15 +363,9 @@
             self.apply(self._init_weights)
         self.text = text_model
         if num_classes == 10588:
-<<<<<<< HEAD
-            self.step2task = torch.load("./data/step_to_task.pth").transpose(0, 1)
-        if text_model == "paraphrase-mpnet-base-v2" and not len(cfg.TRAIN.TEXT_EMB) > 1:
-            if not (not label_emb == "" and not text_model == ""):
-=======
             self.step2task = torch.load("/data/home/medhini/video-distant-supervision/data/step_to_task.pth").transpose(0,1)
         if text_model=='paraphrase-mpnet-base-v2' and not len(cfg.TRAIN.TEXT_EMB) > 1:
             if not (not label_emb == '' and not text_model==''):
->>>>>>> e618e68d
                 self.head = nn.Linear(embed_dim, 768)
             if lp:
                 self.text_lp = nn.Linear(768, 768)
@@ -491,13 +485,6 @@
                     )
                 self.head_cls = nn.Linear(embed_dim, num_classes)
                 self.apply(self._init_weights)
-<<<<<<< HEAD
-                print("drop path rate", dpr[-1])
-            if cfg.MODEL.EXTRA_POS:
-                self.head_pos_embed = nn.Parameter(torch.zeros(1, num_seg, embed_dim))
-
-        if cfg.TRAIN.DATASET == "Epickitchens":
-=======
                 print('drop path rate', dpr[-1])
             self.apply_head_cls_to_all_tokens = cfg.MODEL.APPLY_HEAD_CLS_TO_ALL_TOKENS
             if cfg.MODEL.EXTRA_POS:
@@ -508,7 +495,6 @@
             
             
         if  cfg.TRAIN.DATASET == 'Epickitchens':
->>>>>>> e618e68d
             self.head_n = nn.Linear(embed_dim, 300)
             self.head_v = nn.Linear(embed_dim, 97)
 
@@ -609,16 +595,8 @@
         else:
             return x
 
-<<<<<<< HEAD
-    def forward(self, x):
-        if len(self.text) > 0 and (
-            (hasattr(self, "step2task") and self.training)
-            or not hasattr(self, "step2task")
-        ):
-=======
     def forward(self, x, seg_mask=None):
         if len(self.text) > 0 and( (hasattr(self, 'step2task') and self.training) or not hasattr(self, 'step2task')):
->>>>>>> e618e68d
             x, text = x
         if hasattr(self, "num_seg") and self.num_seg > 0:
             x = rearrange(
@@ -629,16 +607,6 @@
             )
 
         x = self.forward_features(x)
-<<<<<<< HEAD
-
-        if hasattr(self, "num_seg") and self.num_seg > 0:
-            if hasattr(self, "ret") and self.ret > 0:
-                ts = self.head(x)
-
-            if hasattr(self, "head_pos_embed"):
-                x = x.view(x.shape[0] // self.num_seg, -1, 768) + self.head_pos_embed
-            if hasattr(self, "drope"):
-=======
         
         if hasattr(self, 'num_seg') and self.num_seg>0:
                         
@@ -654,7 +622,6 @@
             if hasattr(self, 'head_pos_embed'):
                 x = x.view(x.shape[0]//self.num_seg, -1, 768) + self.head_pos_embed
             if hasattr(self, 'drope'):
->>>>>>> e618e68d
                 x = self.drope(x)
             if hasattr(self, "ret") and self.ret > 0:
                 if self.training:
@@ -695,18 +662,11 @@
                     x = self.head_tr[0](x, x.shape[0], self.num_seg * (1 + self.ret), 1)
                 else:
                     for i in range(self.extra_tr):
-<<<<<<< HEAD
-                        x = self.head_tr[0][i](
-                            x, x.shape[0], self.num_seg * (1 + self.ret), 1
-                        )
-                x = self.head_tr[1](x[:, 0, :])
-=======
                         x = self.head_tr[0][i](x, x.shape[0],self.num_seg*(1+self.ret),1)
                 if self.apply_head_cls_to_all_tokens:
                     x = self.head_tr[1](x)
                 else:
                     x = self.head_tr[1](x[:,0,:])
->>>>>>> e618e68d
                 x = self.head_cls(x)
             else:
                 if self.extra_tr == 1:
@@ -715,18 +675,11 @@
                     )
                 else:
                     for i in range(self.extra_tr):
-<<<<<<< HEAD
-                        x = self.head[0][i](
-                            x.view(-1, self.num_seg, 768), x.shape[0], self.num_seg, 1
-                        )
-                x = self.head[1](x[:, 0, :])
-=======
                         x = self.head[0][i](x.view(-1, self.num_seg, 768), x.shape[0],self.num_seg,1)
                 if self.apply_head_cls_to_all_tokens:
                     x= self.head[1](x)
                 else:
                     x = self.head[1](x[:,0,:])
->>>>>>> e618e68d
                 x = self.head_cls(x)
         elif hasattr(self, "head_n"):
             v = self.head_v(x)
@@ -885,18 +838,6 @@
         self.fc1 = nn.Linear(768, 64)
         self.fc2 = nn.Linear(64, 2)
 
-<<<<<<< HEAD
-    def forward(self, x):
-        x = self.model(x)
-        print(x[0].shape)
-        # x = self.pos_enc(x)
-        x[0] = self.transformer_encoder(x[0])
-        x = self.fc1(x)
-        x = self.fc2(x)
-=======
     def forward(self, x, seg_mask=None):
         x = self.model(x, seg_mask=seg_mask)
-        return x
->>>>>>> e618e68d
-
         return x