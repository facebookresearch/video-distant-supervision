# Copyright (c) Meta Platforms, Inc. and affiliates. All Rights Reserved.


import numpy as np
import pprint
import torch
from fvcore.nn.precise_bn import get_bn_modules, update_bn_stats

import lib.models.losses as losses
import lib.models.optimizer as optim
import lib.utils.checkpoint as cu
import lib.utils.distributed as du
import lib.utils.logging as logging
import lib.utils.metrics as metrics
import lib.utils.misc as misc
import lib.visualization.tensorboard_vis as tb
from lib.models.losses import ActLocMSELoss, MaskedStepModelingLoss
from lib.datasets import loader
from lib.models import build_model
from lib.utils.meters import TrainMeter, ValMeter, EPICTrainMeter, EPICValMeter
from lib.utils.multigrid import MultigridSchedule

#from timm.data import Mixup
from lib.datasets import Mixup
from timm.loss import LabelSmoothingCrossEntropy, SoftTargetCrossEntropy
from einops import rearrange, reduce, repeat

import torch.nn.functional as F

logger = logging.get_logger(__name__)

allgather = du.AllGather.apply

def compute_metrics(x):
    sx = np.sort(-x, axis=1)
    d = np.diag(-x)
    d = d[:, np.newaxis]
    ind = sx - d
    ind = np.where(ind == 0)
    ind = ind[1]
    metrics = {}
    metrics['R1'] = float(np.sum(ind == 0)) / len(ind)
    metrics['R5'] = float(np.sum(ind < 5)) / len(ind)
    metrics['R10'] = float(np.sum(ind < 10)) / len(ind)
    metrics['MR'] = np.median(ind) + 1
    return metrics


def print_computed_metrics(metrics):
    r1 = metrics['R1']
    r5 = metrics['R5']
    r10 = metrics['R10']
    mr = metrics['MR']
    print('R@1: {:.4f} - R@5: {:.4f} - R@10: {:.4f} - Median R: {}'.format(r1, r5, r10, mr))
    
def get_mask(shape,wikilen):
    mask = torch.zeros(shape)
    k = 0
    for i in range(shape[0]):
        mask[i,k:k+wikilen[i]] = torch.ones(wikilen[i])
        k+=wikilen[i]
    return mask

def train_epoch(
    train_loader, model, optimizer, train_meter, cur_epoch, cfg, writer=None
):
    """
    Perform the video training for one epoch.
    Args:
        train_loader (loader): video training loader.
        model (model): the video model to train.
        optimizer (optim): the optimizer to perform optimization on the model's
            parameters.
        train_meter (TrainMeter): training meters to log the training performance.
        cur_epoch (int): current epoch of training.
        cfg (CfgNode): configs. Details can be found in
            slowfast/config/defaults.py
        writer (TensorboardWriter, optional): TensorboardWriter object
            to writer Tensorboard log.
    """
    # Enable train mode.
    if cfg.TRAIN.LINEAR:
        model.train()
        if cfg.NUM_GPUS > 1:
            model.module.model.pos_drop.eval()
            model.module.model.blocks.eval()
        else:
            model.model.pos_drop.eval()
            model.model.blocks.eval()
    else:    
        model.train()
    if cfg.NUM_GPUS > 1:
        if hasattr(model.module.model, 'text_model'):
            model.module.model.text_model.eval()
    else:
        if hasattr(model.model, 'text_model'):
            model.mode.text_model.eval()
    train_meter.iter_tic()
    data_size = len(train_loader)

    cur_global_batch_size = cfg.NUM_SHARDS * cfg.TRAIN.BATCH_SIZE
    num_iters = cfg.GLOBAL_BATCH_SIZE // cur_global_batch_size
    for cur_iter, (inputs, labels, indexes, meta) in enumerate(train_loader):
        # Reshape inputs B,C,S,T,H,W -> B,C,S*T,H,W S is #steps
        inputs = inputs.view(inputs.shape[0], inputs.shape[1], -1, inputs.shape[4], inputs.shape[5])

        # Transfer the data to the current GPU device.
        if cfg.NUM_GPUS:
            if isinstance(inputs, (list,)):
                for i in range(len(inputs)):
                    inputs[i] = inputs[i].cuda(non_blocking=True)
            else:
                inputs = inputs.cuda(non_blocking=True)
            if isinstance(labels, (dict,)):
                labels = {k: v.cuda() for k, v in labels.items()}
            else:
                labels = labels.cuda()
            for key, val in meta.items():
                if isinstance(val, (list,)):
                    for i in range(len(val)):
                        if not isinstance(val[i], (str,)):
                            val[i] = val[i].cuda(non_blocking=True)
                else:
                    meta[key] = val.cuda(non_blocking=True)
        indexes=indexes.cuda(non_blocking=True)
        # Update the learning rate.
        lr = optim.get_epoch_lr(cur_epoch + float(cur_iter) / data_size, cfg)
        optim.set_lr(optimizer, lr)

        train_meter.data_toc()

        if cfg.MODEL.NUM_SEG > 1 and len(inputs.shape) == 6:
            inputs = rearrange(inputs, 'b c m t h w -> b c (m t) h w')
            # inputs later gets reshaped within vit.py to be (b m) c t h w

        # Explicitly declare reduction to mean.
        if cfg.MODEL.LOSS_FUNC == 'smooth':
            loss_fun = LabelSmoothingCrossEntropy(0.2)
        elif cfg.MODEL.LOSS_FUNC == 'kldiv':
            loss_fun = torch.nn.KLDivLoss(reduction='batchmean')
        elif cfg.MODEL.LOSS_FUNC == 'msm':
            loss_fun = MaskedStepModelingLoss(mask_ratio=cfg.MODEL.MASK_RATIO)
        elif not cfg.MIXUP.ENABLED:
            loss_fun = losses.get_loss_func(cfg.MODEL.LOSS_FUNC)(reduction="mean")
        else:
            mixup_fn = Mixup(
               mixup_alpha=cfg.MIXUP.ALPHA, cutmix_alpha=cfg.MIXUP.CUTMIX_ALPHA, cutmix_minmax=cfg.MIXUP.CUTMIX_MINMAX, prob=cfg.MIXUP.PROB, switch_prob=cfg.MIXUP.SWITCH_PROB, mode=cfg.MIXUP.MODE,
               label_smoothing=0.1, num_classes=cfg.MODEL.NUM_CLASSES)
            hard_labels = labels

            if not cfg.TRAIN.LABEL_EMB == '' and not cfg.TRAIN.TEXT == '':
                with torch.no_grad():
                    if cfg.NUM_GPUS > 1:
                        text_pred = F.linear(meta['emb'], model.module.model.label_emb.to(inputs.device))
                    else:
                        text_pred = F.linear(meta['emb'], model.model.label_emb.to(inputs.device))
                    text_pred = F.softmax(text_pred,1)
                    text_pred = (text_pred.unsqueeze(1)*(text_pred.unsqueeze(1)==text_pred.topk(k=cfg.TRAIN.TOPK if hasattr(cfg.TRAIN, 'TOPK') else 5,dim=1)[0].unsqueeze(2)).float()).sum(1)
                    text_pred = text_pred / text_pred.sum(1, keepdim=True)
                inputs, labels = mixup_fn(inputs, text_pred)
            else:    
                inputs, labels = mixup_fn(inputs, labels)
                 
            loss_fun = SoftTargetCrossEntropy()

        if cfg.DETECTION.ENABLE:
            preds = model(inputs, meta["boxes"])
        elif not cfg.TRAIN.LABEL_EMB == '' and not cfg.TRAIN.TEXT == '':
<<<<<<< HEAD
            meta = {k:meta[k].view(-1, meta[k].shape[-1]) for k in meta}
            pred, text_pred = model([inputs, meta])
            preds = F.softmax(pred, 1)
            preds = F.linear(preds, model.module.model.step2task.to(preds.device))
=======
            if cfg.MODEL.LOSS_FUNC == 'msm':
                seg_mask = loss_fun.generate_mask(inputs.shape[0], cfg.MODEL.NUM_SEG).to(inputs.device)
                pred, text_pred = model([inputs, meta], seg_mask=seg_mask)
                preds = None
            else:
                meta = {k:meta[k].view(-1, meta[k].shape[-1]) for k in meta}
                pred, text_pred = model([inputs, meta])
                preds = F.softmax(pred, 1)
                if cfg.NUM_GPUS > 1:
                    preds = F.linear(preds, model.module.model.step2task.to(preds.device))
                else:
                    preds = F.linear(preds, model.model.step2task.to(preds.device))
            
        
>>>>>>> e618e68d
        elif cfg.TRAIN.LABEL_EMB == '' and not cfg.TRAIN.TEXT == '' and cfg.MODEL.NUM_CLASSES == 1059:
            meta = {k:meta[k].view(-1, meta[k].shape[-1]) for k in meta}
            preds = model([inputs, meta])
        else:
            preds = model(inputs)

        if not cfg.TRAIN.LABEL_EMB == '' and not cfg.TRAIN.TEXT == '':
            if cfg.MIXUP.ENABLED:
                loss = loss_fun(pred, labels)
            else: 
                print("label emb shape: {} meta emb shape: {}".format(model.module.model.label_emb.shape, meta['emb'].shape))   
                if not len(cfg.TRAIN.TEXT_EMB)>1:
                    with torch.no_grad():
                        text_pred = F.softmax(text_pred,1)
                        text_pred = (text_pred.unsqueeze(1)*(text_pred.unsqueeze(1)==text_pred.topk(k=cfg.TRAIN.TOPK, dim=1)[0].unsqueeze(2)).float()).sum(1)
                        text_pred = text_pred / text_pred.sum(1, keepdim=True)
                        print("text pred shape: ", text_pred.shape)
                else:
                    with torch.no_grad():
                        if cfg.NUM_GPUS > 1:
                            text_pred = F.linear(F.normalize(meta['emb'], 1, dim=-1)*4.5, F.normalize(model.module.model.label_emb.to(pred.device), 1, dim=-1)*4.5)
                        else:
                            text_pred = F.linear(F.normalize(meta['emb'], 1, dim=-1)*4.5, F.normalize(model.model.label_emb.to(pred.device), 1, dim=-1)*4.5)
                        text_pred = F.softmax(text_pred, dim=-1)
                        text_pred = (text_pred.unsqueeze(-2)*(text_pred.unsqueeze(-2)==text_pred.topk(k=cfg.TRAIN.TOPK,dim=-1)[0].unsqueeze(-1)).float()).sum(-2)
                        text_pred = text_pred / text_pred.sum(-1, keepdim=True)
                if cfg.MODEL.LOSS_FUNC == 'kldiv':
                    loss = loss_fun(F.log_softmax(pred, dim=1), text_pred)
                elif cfg.MODEL.LOSS_FUNC == 'msm':
                    # Feed logits over step predictions (pred) and pseudo-labels of steps (text_pred)
                    # into Masked Step Modeling Loss
                    loss = loss_fun(pred, text_pred, seg_mask)
                else:    
                    loss = - torch.mean(torch.sum(text_pred * F.log_softmax(pred, dim=1), dim=1))    
        elif isinstance(labels, (dict,)) and cfg.TRAIN.DATASET == "Epickitchens":
            # Compute the loss.
            loss_verb = loss_fun(preds[0], labels['verb'])
            loss_noun = loss_fun(preds[1], labels['noun'])
            loss = 0.5 * (loss_verb + loss_noun)    
        else:    
            loss = loss_fun(preds, labels)
        if cfg.MIXUP.ENABLED:
            labels = hard_labels

        # check Nan Loss.
        misc.check_nan_losses(loss)


        if cur_global_batch_size >= cfg.GLOBAL_BATCH_SIZE:
            # Perform the backward pass.
            optimizer.zero_grad()
            loss.backward()
            # Update the parameters.
            optimizer.step()
        else:
            if cur_iter == 0:
                optimizer.zero_grad()
            loss.backward()
            if (cur_iter + 1) % num_iters == 0:
                for p in model.parameters():
                    if not p.grad == None:
                        p.grad /= num_iters
                optimizer.step()
                optimizer.zero_grad()

        if cfg.DETECTION.ENABLE:
            if cfg.NUM_GPUS > 1:
                loss = du.all_reduce([loss])[0]
            loss = loss.item()

            # Update and log stats.
            train_meter.update_stats(None, None, None, loss, lr)
            # write to tensorboard format if available.
            if writer is not None:
                writer.add_scalars(
                    {"Train/loss": loss, "Train/lr": lr},
                    global_step=data_size * cur_epoch + cur_iter,
                )
        elif isinstance(labels, (dict,)) and cfg.TRAIN.DATASET == "Epickitchens":
            # Compute the verb accuracies.
            verb_top1_acc, verb_top5_acc = metrics.topk_accuracies(
                preds[0], labels['verb'], (1, 5))

            # Gather all the predictions across all the devices.
            if cfg.NUM_GPUS > 1:
                loss_verb, verb_top1_acc, verb_top5_acc = du.all_reduce(
                    [loss_verb, verb_top1_acc, verb_top5_acc]
                )

            # Copy the stats from GPU to CPU (sync point).
            loss_verb, verb_top1_acc, verb_top5_acc = (
                loss_verb.item(),
                verb_top1_acc.item(),
                verb_top5_acc.item(),
            )

            # Compute the noun accuracies.
            noun_top1_acc, noun_top5_acc = metrics.topk_accuracies(
                preds[1], labels['noun'], (1, 5))

            # Gather all the predictions across all the devices.
            if cfg.NUM_GPUS > 1:
                loss_noun, noun_top1_acc, noun_top5_acc = du.all_reduce(
                    [loss_noun, noun_top1_acc, noun_top5_acc]
                )

            # Copy the stats from GPU to CPU (sync point).
            loss_noun, noun_top1_acc, noun_top5_acc = (
                loss_noun.item(),
                noun_top1_acc.item(),
                noun_top5_acc.item(),
            )

            # Compute the action accuracies.
            action_top1_acc, action_top5_acc = metrics.multitask_topk_accuracies(
                (preds[0], preds[1]),
                (labels['verb'], labels['noun']),
                (1, 5))

            # Gather all the predictions across all the devices.
            if cfg.NUM_GPUS > 1:
                loss, action_top1_acc, action_top5_acc = du.all_reduce(
                    [loss, action_top1_acc, action_top5_acc]
                )

            # Copy the stats from GPU to CPU (sync point).
            loss, action_top1_acc, action_top5_acc = (
                loss.item(),
                action_top1_acc.item(),
                action_top5_acc.item(),
            )

            # Update and log stats.
            train_meter.update_stats(
                (verb_top1_acc, noun_top1_acc, action_top1_acc),
                (verb_top5_acc, noun_top5_acc, action_top5_acc),
                (loss_verb, loss_noun, loss),
                lr, inputs[0].size(0) * cfg.NUM_GPUS
            )
            if writer is not None:
                writer.add_scalars(
                    {
                        "Train/loss": loss,
                        "Train/lr": lr,
                    },
                    global_step=data_size * cur_epoch + cur_iter,
                )
                if isinstance(labels, (dict,)) and cfg.TRAIN.DATASET == "Epickitchens":
                    writer.add_scalars(
                        {
                            "Train/verb_top1_acc": verb_top1_acc,
                            "Train/verb_top5_acc": verb_top5_acc,
                            "Train/noun_top1_acc": noun_top1_acc,
                            "Train/noun_top5_acc": noun_top5_acc,
                            "Train/action_top1_acc": action_top1_acc,
                            "Train/action_top5_acc": action_top5_acc,
                        },
                        global_step=data_size * cur_epoch + cur_iter,
                    )
        else:
            top1_err, top5_err = None, None
            if cfg.DATA.MULTI_LABEL:
                # Gather all the predictions across all the devices.
                if cfg.NUM_GPUS > 1:
                    [loss] = du.all_reduce([loss])
                loss = loss.item()
            else:
                if preds is not None:
                    # Compute the errors.
                    num_topks_correct = metrics.topks_correct(preds, labels, (1, min(5,preds.shape[0])))
                    top1_err, top5_err = [
                        (1.0 - x / preds.size(0)) * 100.0 for x in num_topks_correct
                    ]
                    # Gather all the predictions across all the devices.
                    if cfg.NUM_GPUS > 1:
                        loss, top1_err, top5_err = du.all_reduce(
                            [loss, top1_err, top5_err]
                        )

                    # Copy the stats from GPU to CPU (sync point).
                    loss, top1_err, top5_err = (
                        loss.item(),
                        top1_err.item(),
                        top5_err.item(),
                    )
                else:
                    if cfg.NUM_GPUS > 1:
                        loss = du.all_reduce([loss])[0]
                    loss = loss.item()
                    top1_err = -1
                    top5_err = -1

            # Update and log stats.
            train_meter.update_stats(
                top1_err,
                top5_err,
                loss,
                lr,
                inputs[0].size(0)
                * max(
                    cfg.NUM_GPUS, 1
                ),  # If running  on CPU (cfg.NUM_GPUS == 1), use 1 to represent 1 CPU.
            )
            # write to tensorboard format if available.
            if writer is not None and not cfg.TRAIN.DATASET == "Epickitchens":
                writer.add_scalars(
                    {
                        "Train/loss": loss,
                        "Train/lr": lr,
                        "Train/Top1_err": top1_err,
                        "Train/Top5_err": top5_err,
                    },
                    global_step=data_size * cur_epoch + cur_iter,
                )

        train_meter.iter_toc()  # measure allreduce for this meter
        train_meter.log_iter_stats(cur_epoch, cur_iter)
        train_meter.iter_tic()

    # Log epoch stats.
    train_meter.log_epoch_stats(cur_epoch)
    train_meter.reset()


@torch.no_grad()
def eval_epoch(val_loader, model, val_meter, cur_epoch, cfg, writer=None):
    """
    Evaluate the model on the val set.
    Args:
        val_loader (loader): data loader to provide validation data.
        model (model): model to evaluate the performance.
        val_meter (ValMeter): meter instance to record and calculate the metrics.
        cur_epoch (int): number of the current epoch of training.
        cfg (CfgNode): configs. Details can be found in
            slowfast/config/defaults.py
        writer (TensorboardWriter, optional): TensorboardWriter object
            to writer Tensorboard log.
    """

    # Evaluation mode enabled. The running stats would not be updated.
    model.eval()
    val_meter.iter_tic()
    texts=[]
    vids=[]
    for cur_iter, (inputs, labels, _, meta) in enumerate(val_loader):
        if cfg.NUM_GPUS:
            # Transferthe data to the current GPU device.
            if isinstance(inputs, (list,)):
                for i in range(len(inputs)):
                    inputs[i] = inputs[i].cuda(non_blocking=True)
            else:
                inputs = inputs.cuda(non_blocking=True)
            #labels = labels.cuda()
            if isinstance(labels, (dict,)):
                labels = {k: v.cuda() for k, v in labels.items()}
            else:
                labels = labels.cuda()
            for key, val in meta.items():
                if isinstance(val, (list,)):
                    for i in range(len(val)):
                        if not isinstance(val[i], (str,)):
                            val[i] = val[i].cuda(non_blocking=True)
                else:
                    meta[key] = val.cuda(non_blocking=True)
        val_meter.data_toc()

        if cfg.DETECTION.ENABLE:
            # Compute the predictions.
            preds = model(inputs, meta["boxes"])
            ori_boxes = meta["ori_boxes"]
            metadata = meta["metadata"]

            if cfg.NUM_GPUS:
                preds = preds.cpu()
                ori_boxes = ori_boxes.cpu()
                metadata = metadata.cpu()

            if cfg.NUM_GPUS > 1:
                preds = torch.cat(du.all_gather_unaligned(preds), dim=0)
                ori_boxes = torch.cat(du.all_gather_unaligned(ori_boxes), dim=0)
                metadata = torch.cat(du.all_gather_unaligned(metadata), dim=0)

            val_meter.iter_toc()
            # Update and log stats.
            val_meter.update_stats(preds, ori_boxes, metadata)
        else:
            preds = model(inputs)
            if cfg.DATA.MULTI_LABEL:
                if cfg.NUM_GPUS > 1:
                    preds, labels = du.all_gather([preds, labels])
            elif isinstance(labels, (dict,)) and cfg.TRAIN.DATASET == "Epickitchens":
                # Compute the verb accuracies.
                verb_top1_acc, verb_top5_acc = metrics.topk_accuracies(
                    preds[0], labels['verb'], (1, 5))

                # Combine the errors across the GPUs.
                if cfg.NUM_GPUS > 1:
                    verb_top1_acc, verb_top5_acc = du.all_reduce(
                        [verb_top1_acc, verb_top5_acc])

                # Copy the errors from GPU to CPU (sync point).
                verb_top1_acc, verb_top5_acc = verb_top1_acc.item(), verb_top5_acc.item()

                # Compute the noun accuracies.
                noun_top1_acc, noun_top5_acc = metrics.topk_accuracies(
                    preds[1], labels['noun'], (1, 5))

                # Combine the errors across the GPUs.
                if cfg.NUM_GPUS > 1:
                    noun_top1_acc, noun_top5_acc = du.all_reduce(
                        [noun_top1_acc, noun_top5_acc])

                # Copy the errors from GPU to CPU (sync point).
                noun_top1_acc, noun_top5_acc = noun_top1_acc.item(), noun_top5_acc.item()

                # Compute the action accuracies.
                action_top1_acc, action_top5_acc = metrics.multitask_topk_accuracies(
                    (preds[0], preds[1]),
                    (labels['verb'], labels['noun']),
                    (1, 5))

                # Combine the errors across the GPUs.
                if cfg.NUM_GPUS > 1:
                    action_top1_acc, action_top5_acc = du.all_reduce([action_top1_acc, action_top5_acc])

                # Copy the errors from GPU to CPU (sync point).
                action_top1_acc, action_top5_acc = action_top1_acc.item(), action_top5_acc.item()

                val_meter.iter_toc()
                
                # Update and log stats.
                val_meter.update_stats(
                    (verb_top1_acc, noun_top1_acc, action_top1_acc),
                    (verb_top5_acc, noun_top5_acc, action_top5_acc),
                    inputs[0].size(0) * cfg.NUM_GPUS
                )
                
                # write to tensorboard format if available.
                if writer is not None:
                    writer.add_scalars(
                        {
                            "Val/verb_top1_acc": verb_top1_acc,
                            "Val/verb_top5_acc": verb_top5_acc,
                            "Val/noun_top1_acc": noun_top1_acc,
                            "Val/noun_top5_acc": noun_top5_acc,
                            "Val/action_top1_acc": action_top1_acc,
                            "Val/action_top5_acc": action_top5_acc,
                        },
                        global_step=len(val_loader) * cur_epoch + cur_iter,
                    )        
            else:
                # Compute the errors.
                num_topks_correct = metrics.topks_correct(preds, labels, (1, 5))

                # Combine the errors across the GPUs.
                top1_err, top5_err = [
                    (1.0 - x / preds.size(0)) * 100.0 for x in num_topks_correct
                ]
                if cfg.NUM_GPUS > 1:
                    top1_err, top5_err = du.all_reduce([top1_err, top5_err])

                # Copy the errors from GPU to CPU (sync point).
                top1_err, top5_err = top1_err.item(), top5_err.item()

                val_meter.iter_toc()
                # Update and log stats.
                val_meter.update_stats(
                    top1_err,
                    top5_err,
                    inputs[0].size(0)
                    * max(
                        cfg.NUM_GPUS, 1
                    ),  # If running  on CPU (cfg.NUM_GPUS == 1), use 1 to represent 1 CPU.
                )
                # write to tensorboard format if available.
                if writer is not None:
                    writer.add_scalars(
                        {"Val/Top1_err": top1_err, "Val/Top5_err": top5_err},
                        global_step=len(val_loader) * cur_epoch + cur_iter,
                    )

            val_meter.update_predictions(preds, labels)

        val_meter.log_iter_stats(cur_epoch, cur_iter)
        val_meter.iter_tic()

    # Log epoch stats.
    val_meter.log_epoch_stats(cur_epoch)
    if cfg.TRAIN.LABEL_EMB == '' and not cfg.TRAIN.TEXT == '' and ('youcook' in cfg.DATA.PATH_TO_DATA_DIR or 'coin' in cfg.DATA.PATH_TO_DATA_DIR):
        all_preds = torch.mm(torch.cat(vids), torch.cat(texts).transpose(0,1))
        dis = all_preds.numpy().transpose()
        print(dis.shape)
        met = compute_metrics(dis)
        print_computed_metrics(met)
            
    # write to tensorboard format if available.
    if writer is not None:
        if cfg.DETECTION.ENABLE:
            writer.add_scalars(
                {"Val/mAP": val_meter.full_map}, global_step=cur_epoch
            )
        else:
            all_preds = [pred.clone().detach() for pred in val_meter.all_preds]
            all_labels = [
                label.clone().detach() for label in val_meter.all_labels
            ]
            if cfg.NUM_GPUS:
                all_preds = [pred.cpu() for pred in all_preds]
                all_labels = [label.cpu() for label in all_labels]
            writer.plot_eval(
                preds=all_preds, labels=all_labels, global_step=cur_epoch
            )

    val_meter.reset()


def calculate_and_update_precise_bn(loader, model, num_iters=200, use_gpu=True):
    """
    Update the stats in bn layers by calculate the precise stats.
    Args:
        loader (loader): data loader to provide training data.
        model (model): model to update the bn stats.
        num_iters (int): number of iterations to compute and update the bn stats.
        use_gpu (bool): whether to use GPU or not.
    """

    def _gen_loader():
        for inputs, *_ in loader:
            if use_gpu:
                if isinstance(inputs, (list,)):
                    for i in range(len(inputs)):
                        inputs[i] = inputs[i].cuda(non_blocking=True)
                else:
                    inputs = inputs.cuda(non_blocking=True)
            yield inputs

    # Update the bn stats.
    update_bn_stats(model, _gen_loader(), num_iters)


def build_trainer(cfg):
    """
    Build training model and its associated tools, including optimizer,
    dataloaders and meters.
    Args:
        cfg (CfgNode): configs. Details can be found in
            slowfast/config/defaults.py
    Returns:
        model (nn.Module): training model.
        optimizer (Optimizer): optimizer.
        train_loader (DataLoader): training data loader.
        val_loader (DataLoader): validatoin data loader.
        precise_bn_loader (DataLoader): training data loader for computing
            precise BN.
        train_meter (TrainMeter): tool for measuring training stats.
        val_meter (ValMeter): tool for measuring validation stats.
    """
    # Build the video model and print model statistics.
    model = build_model(cfg)
    if du.is_master_proc() and cfg.LOG_MODEL_INFO:
        misc.log_model_info(model, cfg, use_train_input=True)

    # Construct the optimizer.
    optimizer = optim.construct_optimizer(model, cfg)

    # Create the video train and val loaders.
    train_loader = loader.construct_loader(cfg, "train")
    val_loader = loader.construct_loader(cfg, "val")

    precise_bn_loader = loader.construct_loader(
        cfg, "train", is_precise_bn=True
    )
    # Create meters.
    train_meter = TrainMeter(len(train_loader), cfg)
    val_meter = ValMeter(len(val_loader), cfg)

    return (
        model,
        optimizer,
        train_loader,
        val_loader,
        precise_bn_loader,
        train_meter,
        val_meter,
    )


def train(cfg):
    """
    Train a video model for many epochs on train set and evaluate it on val set.
    Args:
        cfg (CfgNode): configs. Details can be found in
            slowfast/config/defaults.py
    """
    # Set up environment.
    du.init_distributed_training(cfg)
    # Set random seed from configs.
    np.random.seed(cfg.RNG_SEED)
    torch.manual_seed(cfg.RNG_SEED)

    # Setup logging format.
    logging.setup_logging(cfg.OUTPUT_DIR)

    # Init multigrid.
    multigrid = None
    if cfg.MULTIGRID.LONG_CYCLE or cfg.MULTIGRID.SHORT_CYCLE:
        multigrid = MultigridSchedule()
        cfg = multigrid.init_multigrid(cfg)
        if cfg.MULTIGRID.LONG_CYCLE:
            cfg, _ = multigrid.update_long_cycle(cfg, cur_epoch=0)
    # Print config.
    logger.info("Train with config:")
    logger.info(pprint.pformat(cfg))

    # Build the video model and print model statistics.
    model = build_model(cfg)
    if du.is_master_proc() and cfg.LOG_MODEL_INFO:
        misc.log_model_info(model, cfg, use_train_input=True)

    # Construct the optimizer.
    optimizer = optim.construct_optimizer(model, cfg)

    # Load a checkpoint to resume training if applicable.
    if not cfg.TRAIN.FINETUNE:
        start_epoch = cu.load_train_checkpoint(cfg, model, optimizer)
    else:
        start_epoch = 0
        cu.load_checkpoint(cfg.TRAIN.CHECKPOINT_FILE_PATH, model)
    # Create the video train and val loaders.
    train_loader = loader.construct_loader(cfg, "train")
    val_loader = loader.construct_loader(cfg, "val")

    precise_bn_loader = (
        loader.construct_loader(cfg, "train", is_precise_bn=True)
        if cfg.BN.USE_PRECISE_STATS
        else None
    )
    if cfg.TRAIN.DATASET == 'Epickitchens':
        train_meter = EPICTrainMeter(len(train_loader), cfg)
        val_meter = EPICValMeter(len(val_loader), cfg)
    else:
        train_meter = TrainMeter(len(train_loader), cfg)
        val_meter = ValMeter(len(val_loader), cfg)

    # set up writer for logging to Tensorboard format.
    if cfg.TENSORBOARD.ENABLE and du.is_master_proc(
        cfg.NUM_GPUS * cfg.NUM_SHARDS
    ):
        writer = tb.TensorboardWriter(cfg)
    else:
        writer = None

    # Perform the training loop.
    logger.info("Start epoch: {}".format(start_epoch + 1))

    for cur_epoch in range(start_epoch, cfg.SOLVER.MAX_EPOCH):
        if cfg.MULTIGRID.LONG_CYCLE:
            cfg, changed = multigrid.update_long_cycle(cfg, cur_epoch)
            if changed:
                (
                    model,
                    optimizer,
                    train_loader,
                    val_loader,
                    precise_bn_loader,
                    train_meter,
                    val_meter,
                ) = build_trainer(cfg)

                # Load checkpoint.
                if cu.has_checkpoint(cfg.OUTPUT_DIR):
                    last_checkpoint = cu.get_last_checkpoint(cfg.OUTPUT_DIR)
                    assert "{:05d}.pyth".format(cur_epoch) in last_checkpoint
                else:
                    last_checkpoint = cfg.TRAIN.CHECKPOINT_FILE_PATH
                logger.info("Load from {}".format(last_checkpoint))
                cu.load_checkpoint(
                    last_checkpoint, model, cfg.NUM_GPUS > 1, optimizer
                )

        # Shuffle the dataset.
        loader.shuffle_dataset(train_loader, cur_epoch)

        # Train for one epoch.
        train_epoch(
            train_loader, model, optimizer, train_meter, cur_epoch, cfg, writer
        )

        is_checkp_epoch = cu.is_checkpoint_epoch(
            cfg,
            cur_epoch,
            None if multigrid is None else multigrid.schedule,
        )
        is_eval_epoch = misc.is_eval_epoch(
            cfg, cur_epoch, None if multigrid is None else multigrid.schedule
        )

        # Compute precise BN stats.
        if (
            (is_checkp_epoch or is_eval_epoch)
            and cfg.BN.USE_PRECISE_STATS
            and len(get_bn_modules(model)) > 0
        ):
            calculate_and_update_precise_bn(
                precise_bn_loader,
                model,
                min(cfg.BN.NUM_BATCHES_PRECISE, len(precise_bn_loader)),
                cfg.NUM_GPUS > 0,
            )
        _ = misc.aggregate_sub_bn_stats(model)

        # Save a checkpoint.
        if is_checkp_epoch:
            cu.save_checkpoint(cfg.OUTPUT_DIR, model, optimizer, cur_epoch, cfg)
        # Evaluate the model on validation set.
        if is_eval_epoch:
            eval_epoch(val_loader, model, val_meter, cur_epoch, cfg, writer)

    if writer is not None:
        writer.close()<|MERGE_RESOLUTION|>--- conflicted
+++ resolved
@@ -166,12 +166,6 @@
         if cfg.DETECTION.ENABLE:
             preds = model(inputs, meta["boxes"])
         elif not cfg.TRAIN.LABEL_EMB == '' and not cfg.TRAIN.TEXT == '':
-<<<<<<< HEAD
-            meta = {k:meta[k].view(-1, meta[k].shape[-1]) for k in meta}
-            pred, text_pred = model([inputs, meta])
-            preds = F.softmax(pred, 1)
-            preds = F.linear(preds, model.module.model.step2task.to(preds.device))
-=======
             if cfg.MODEL.LOSS_FUNC == 'msm':
                 seg_mask = loss_fun.generate_mask(inputs.shape[0], cfg.MODEL.NUM_SEG).to(inputs.device)
                 pred, text_pred = model([inputs, meta], seg_mask=seg_mask)
@@ -186,7 +180,6 @@
                     preds = F.linear(preds, model.model.step2task.to(preds.device))
             
         
->>>>>>> e618e68d
         elif cfg.TRAIN.LABEL_EMB == '' and not cfg.TRAIN.TEXT == '' and cfg.MODEL.NUM_CLASSES == 1059:
             meta = {k:meta[k].view(-1, meta[k].shape[-1]) for k in meta}
             preds = model([inputs, meta])
